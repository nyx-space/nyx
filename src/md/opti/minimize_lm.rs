/*
    Nyx, blazing fast astrodynamics
    Copyright (C) 2021 Christopher Rabotin <christopher.rabotin@gmail.com>

    This program is free software: you can redistribute it and/or modify
    it under the terms of the GNU Affero General Public License as published
    by the Free Software Foundation, either version 3 of the License, or
    (at your option) any later version.

    This program is distributed in the hope that it will be useful,
    but WITHOUT ANY WARRANTY; without even the implied warranty of
    MERCHANTABILITY or FITNESS FOR A PARTICULAR PURPOSE.  See the
    GNU Affero General Public License for more details.

    You should have received a copy of the GNU Affero General Public License
    along with this program.  If not, see <https://www.gnu.org/licenses/>.
*/

extern crate levenberg_marquardt;

use super::optimizer::Optimizer;
<<<<<<< HEAD
=======
// use super::solution::TargeterSolution;
>>>>>>> 0c4b94df
use crate::dynamics::guidance::Mnvr;
use crate::errors::TargetingError;
use crate::linalg::{storage::Owned, Const, SMatrix, SVector, Vector6};
use crate::linalg::{DimMax, DimMin, ToTypenum};
use crate::md::rayon::prelude::*;
use crate::md::ui::*;
use crate::md::StateParameter;
pub use crate::md::{Variable, Vary};
use crate::polyfit::CommonPolynomial;
use crate::propagators::error_ctrl::ErrorCtrl;
use hifitime::TimeUnitHelper;
use levenberg_marquardt::{LeastSquaresProblem, LevenbergMarquardt};
<<<<<<< HEAD
=======
// use std::time::Instant;
>>>>>>> 0c4b94df

/// N: number of variables; M: number of objectives
pub struct OptimizerInstance<'a, E: ErrorCtrl, const N: usize, const M: usize>
where
    Const<N>: ToTypenum,
    Const<M>: ToTypenum,
    Const<M>: DimMin<Const<N>, Output = Const<N>> + DimMax<Const<N>, Output = Const<N>>,
{
    /// The propagator setup (kind, stages, etc.)
    pub prop: &'a Propagator<'a, SpacecraftDynamics<'a>, E>,
    /// The list of objectives of this targeter
    pub objectives: [Objective; M],
    /// An optional frame (and Cosm) to compute the objectives in.
    /// Needed if the propagation frame is separate from objectives frame (e.g. for B Plane targeting).
    pub objective_frame: Option<(Frame, Arc<Cosm>)>,
    /// The kind of correction to apply to achieve the objectives
    pub variables: [Variable; N],
    /// The frame in which the correction should be applied, must be either a local frame or inertial
    pub correction_frame: Option<Frame>,
    /// The starting state of the optimizer
    pub spacecraft: Spacecraft,
    /// Epoch at which the objectives must be achieved
    /// TODO: Convert this to an Either<Epoch, Event> (and create an `until` function on the propagator that takes an Either as well).
    pub achievement_epoch: Epoch,
    /// Epoch at which the trajectory is corrected
    pub correction_epoch: Epoch,
    /// The control solution to this problem.
    pub control: SVector<f64, N>,
    pub residuals: SVector<f64, M>,
    pub jacobian: SMatrix<f64, M, N>,
}

impl<'a, E: ErrorCtrl, const V: usize, const O: usize> OptimizerInstance<'a, E, V, O>
where
    Const<V>: ToTypenum,
    Const<O>: ToTypenum,
    Const<O>: DimMin<Const<V>, Output = Const<V>> + DimMax<Const<V>, Output = Const<V>>,
{
    /// Compute the residuals for the given control
    pub fn residuals_for_ctrl(
        &self,
        attempted_control: &SVector<f64, V>,
    ) -> Result<SVector<f64, O>, NyxError> {
        // Start by applying the control to the initial spacecraft

        // Create a maneuver in case we need it (finite burn targeting)
        let mut mnvr = Mnvr {
            start: self.correction_epoch,
            end: self.achievement_epoch,
            thrust_lvl: 1.0,
            alpha_inplane_radians: CommonPolynomial::Quadratic(0.0, 0.0, 0.0),
            delta_outofplane_radians: CommonPolynomial::Quadratic(0.0, 0.0, 0.0),
            frame: Frame::RCN,
        };

        // Create a full state correction in case we need that too
        let mut state_correction = Vector6::<f64>::zeros();
        let mut finite_burn_target = false;

        let mut delta = *attempted_control;
        println!("ctrl = {}", attempted_control);
        for (i, var) in self.variables.iter().enumerate() {
            info!(
                "Correction {:?}{} (element {}): {}",
                var.component,
                match self.correction_frame {
                    Some(f) => format!(" in {:?}", f),
                    None => format!(""),
                },
                i,
                delta[i]
            );

            let corr = delta[i];

            if var.component.is_finite_burn() {
                finite_burn_target = true;
                // Modify the maneuver, but do not change the epochs of the maneuver unless the change is greater than one millisecond
                match var.component {
<<<<<<< HEAD
                    Vary::Duration => {
                        if corr.abs() > 1e-3 {
                            // Check that we are within the bounds
                            let init_duration_s =
                                (self.correction_epoch - self.achievement_epoch).in_seconds();
                            let acceptable_corr = var.apply_bounds(init_duration_s).seconds();
                            mnvr.end = mnvr.start + acceptable_corr;
                        }
                    }
                    Vary::EndEpoch => {
                        if corr.abs() > 1e-3 {
                            // Check that we are within the bounds
                            let total_end_corr =
                                (mnvr.end + corr.seconds() - self.achievement_epoch).in_seconds();
                            let acceptable_corr = var.apply_bounds(total_end_corr).seconds();
                            mnvr.end = mnvr.end + acceptable_corr;
                        }
                    }
                    Vary::StartEpoch => {
                        if corr.abs() > 1e-3 {
                            // Check that we are within the bounds
                            let total_start_corr =
                                (mnvr.start + corr.seconds() - self.correction_epoch).in_seconds();
                            let acceptable_corr = var.apply_bounds(total_start_corr).seconds();
                            mnvr.end = mnvr.end + acceptable_corr;

                            mnvr.start = mnvr.start + corr.seconds()
                        }
                    }
=======
                    Vary::Duration => mnvr.end = mnvr.start + attempted_control[i].seconds(),
                    Vary::EndEpoch => mnvr.end += attempted_control[i].seconds(),
                    Vary::StartEpoch => mnvr.start += attempted_control[i].seconds(),
>>>>>>> 0c4b94df
                    Vary::MnvrAlpha | Vary::MnvrAlphaDot | Vary::MnvrAlphaDDot => {
                        mnvr.alpha_inplane_radians = mnvr
                            .alpha_inplane_radians
                            .add_val_in_order(corr, var.component.vec_index())
                            .unwrap();
                    }
                    Vary::MnvrDelta | Vary::MnvrDeltaDot | Vary::MnvrDeltaDDot => {
                        mnvr.delta_outofplane_radians = mnvr
                            .delta_outofplane_radians
                            .add_val_in_order(corr, var.component.vec_index())
                            .unwrap();
                    }
                    Vary::ThrustX | Vary::ThrustY | Vary::ThrustZ => {
<<<<<<< HEAD
                        let mut vector = mnvr.direction();
                        vector[var.component.vec_index()] += corr;
                        var.ensure_bounds(&mut vector[var.component.vec_index()]);
                        mnvr.set_direction(vector);
=======
                        let mut vector = mnvr.vector(mnvr.start);
                        vector[var.component.vec_index()] = attempted_control[i];
                        mnvr.set_direction(vector).unwrap();
>>>>>>> 0c4b94df
                    }
                    Vary::ThrustRateX | Vary::ThrustRateY | Vary::ThrustRateZ => {
                        let mut vector = mnvr.rate();
                        vector[(var.component.vec_index() - 1) % 3] += corr;
                        mnvr.set_rate(vector);
                    }
                    Vary::ThrustAccelX | Vary::ThrustAccelY | Vary::ThrustAccelZ => {
                        let mut vector = mnvr.accel();
                        vector[(var.component.vec_index() - 1) % 3] += corr;
                        mnvr.set_accel(vector);
                    }
                    Vary::ThrustLevel => {
                        mnvr.thrust_lvl -= corr;
                        var.ensure_bounds(&mut mnvr.thrust_lvl);
                    }
                    _ => unreachable!(),
                }
            } else {
                state_correction[var.component.vec_index()] += delta[i];
            }
        }

        let mut xi = self.spacecraft;

        if !finite_burn_target {
            xi.orbit = xi.orbit + state_correction;
            println!("Corrected state: {}", xi);
        }

        // Now that we have updated the state or the finite burn, let's propagate until the achievement epoch.
        let xf = if finite_burn_target {
            info!("{}", mnvr);
            let mut prop = self.prop.clone();
            let prop_opts = prop.opts;
            let pre_mnvr = prop.with(xi).until_epoch(mnvr.start)?;
            prop.dynamics = prop.dynamics.with_ctrl(Arc::new(mnvr));
            prop.set_max_step(mnvr.duration());
            let post_mnvr = prop
                .with(pre_mnvr.with_guidance_mode(GuidanceMode::Thrust))
                .until_epoch(mnvr.end)?;
            // Reset the propagator options to their previous configuration
            prop.opts = prop_opts;
            // And propagate until the achievement epoch
            prop.with(post_mnvr)
                .until_epoch(self.achievement_epoch)?
                .orbit
        } else {
            self.prop
                .with(xi)
                .until_epoch(self.achievement_epoch)?
                .orbit
        };

        let xf_dual_obj_frame = match &self.objective_frame {
            Some((frame, cosm)) => {
                let orbit_obj_frame = cosm.frame_chg(&xf, *frame);
                OrbitDual::from(orbit_obj_frame)
            }
            None => OrbitDual::from(xf),
        };

        // Build the logging information
        let max_obj_val = self
            .objectives
            .iter()
            .map(|obj| {
                (obj.desired_value.abs().ceil() as i32
                    * 10_i32.pow(obj.tolerance.abs().log10().ceil() as u32)) as i32
            })
            .max()
            .unwrap();

        let max_obj_tol = self
            .objectives
            .iter()
            .map(|obj| obj.tolerance.log10().abs().ceil() as usize)
            .max()
            .unwrap();

        let width = f64::from(max_obj_val).log10() as usize + 2 + max_obj_tol;

        // Build the error vector
        let mut residuals = SVector::<f64, O>::zeros();
        let mut converged = true;

        // Build debugging information
        let mut objmsg = Vec::with_capacity(self.objectives.len());

        for (i, obj) in self.objectives.iter().enumerate() {
            let partial = if obj.parameter.is_b_plane() {
                let b_plane = BPlane::from_dual(xf_dual_obj_frame)?;
                match obj.parameter {
                    StateParameter::BdotR => b_plane.b_r,
                    StateParameter::BdotT => b_plane.b_t,
                    StateParameter::BLTOF => b_plane.ltof_s,
                    _ => unreachable!(),
                }
            } else {
                xf_dual_obj_frame.partial_for(&obj.parameter)?
            };

            let achieved = partial.real();

            let (ok, param_err) = obj.assess_raw(achieved);
            if !ok {
                converged = false;
            }
            residuals[i] = param_err;

            objmsg.push(format!(
                "\t{:?}: achieved = {:>width$.prec$}\t desired = {:>width$.prec$}\t scaled error = {:>width$.prec$}",
                obj.parameter,
                achieved,
                obj.desired_value,
                param_err, width=width, prec=max_obj_tol
            ));
        }

        dbg!(converged);
        Ok(residuals)
    }
}

// We implement a trait for every problem we want to solve
impl<'a, E: ErrorCtrl, const V: usize, const O: usize> LeastSquaresProblem<f64, Const<O>, Const<V>>
    for OptimizerInstance<'a, E, V, O>
where
    Const<V>: ToTypenum,
    Const<O>: ToTypenum,
    Const<O>: DimMin<Const<V>, Output = Const<V>> + DimMax<Const<V>, Output = Const<V>>,
{
    type ResidualStorage = Owned<f64, Const<O>>;
    type ParameterStorage = Owned<f64, Const<V>>;
    type JacobianStorage = Owned<f64, Const<O>, Const<V>>;

    fn set_params(&mut self, attempted_control: &SVector<f64, V>) {
        // Start by applying the control to the initial spacecraft

        // Create a maneuver in case we need it (finite burn targeting)
        let mut mnvr = Mnvr {
            start: self.correction_epoch,
            end: self.achievement_epoch,
            thrust_lvl: 1.0,
            alpha_inplane_radians: CommonPolynomial::Quadratic(0.0, 0.0, 0.0),
            delta_outofplane_radians: CommonPolynomial::Quadratic(0.0, 0.0, 0.0),
            frame: Frame::RCN,
        };

        // Create a full state correction in case we need that too
        let mut state_correction = Vector6::<f64>::zeros();
        let mut finite_burn_target = false;

        let mut delta = *attempted_control;
        println!("ctrl = {}", attempted_control);
        for (i, var) in self.variables.iter().enumerate() {
            info!(
                "Correction {:?}{} (element {}): {}",
                var.component,
                match self.correction_frame {
                    Some(f) => format!(" in {:?}", f),
                    None => format!(""),
                },
                i,
                delta[i]
            );

            let corr = delta[i];

            if var.component.is_finite_burn() {
                finite_burn_target = true;
                // Modify the maneuver, but do not change the epochs of the maneuver unless the change is greater than one millisecond
                match var.component {
                    Vary::Duration => {
                        if corr.abs() > 1e-3 {
                            // Check that we are within the bounds
                            let init_duration_s =
                                (self.correction_epoch - self.achievement_epoch).in_seconds();
                            let acceptable_corr = var.apply_bounds(init_duration_s).seconds();
                            mnvr.end = mnvr.start + acceptable_corr;
                        }
                    }
                    Vary::EndEpoch => {
                        if corr.abs() > 1e-3 {
                            // Check that we are within the bounds
                            let total_end_corr =
                                (mnvr.end + corr.seconds() - self.achievement_epoch).in_seconds();
                            let acceptable_corr = var.apply_bounds(total_end_corr).seconds();
                            mnvr.end = mnvr.end + acceptable_corr;
                        }
                    }
                    Vary::StartEpoch => {
                        if corr.abs() > 1e-3 {
                            // Check that we are within the bounds
                            let total_start_corr =
                                (mnvr.start + corr.seconds() - self.correction_epoch).in_seconds();
                            let acceptable_corr = var.apply_bounds(total_start_corr).seconds();
                            mnvr.end = mnvr.end + acceptable_corr;

                            mnvr.start = mnvr.start + corr.seconds()
                        }
                    }
                    Vary::MnvrAlpha | Vary::MnvrAlphaDot | Vary::MnvrAlphaDDot => {
                        mnvr.alpha_inplane_radians = mnvr
                            .alpha_inplane_radians
                            .add_val_in_order(corr, var.component.vec_index())
                            .unwrap();
                    }
                    Vary::MnvrDelta | Vary::MnvrDeltaDot | Vary::MnvrDeltaDDot => {
                        mnvr.delta_outofplane_radians = mnvr
                            .delta_outofplane_radians
                            .add_val_in_order(corr, var.component.vec_index())
                            .unwrap();
                    }
                    Vary::ThrustX | Vary::ThrustY | Vary::ThrustZ => {
                        let mut vector = mnvr.direction();
                        vector[var.component.vec_index()] += corr;
                        var.ensure_bounds(&mut vector[var.component.vec_index()]);
                        mnvr.set_direction(vector);
                    }
                    Vary::ThrustRateX | Vary::ThrustRateY | Vary::ThrustRateZ => {
                        let mut vector = mnvr.rate();
                        vector[(var.component.vec_index() - 1) % 3] += corr;
                        mnvr.set_rate(vector);
                    }
                    Vary::ThrustAccelX | Vary::ThrustAccelY | Vary::ThrustAccelZ => {
                        let mut vector = mnvr.accel();
                        vector[(var.component.vec_index() - 1) % 3] += corr;
                        mnvr.set_accel(vector);
                    }
                    Vary::ThrustLevel => {
                        mnvr.thrust_lvl -= corr;
                        var.ensure_bounds(&mut mnvr.thrust_lvl);
                    }
                    _ => unreachable!(),
                }
            } else {
                state_correction[var.component.vec_index()] += delta[i];
            }
        }

        let mut xi = self.spacecraft;

        if !finite_burn_target {
            xi.orbit = xi.orbit + state_correction;
            println!("Corrected state: {}", xi);
        }

        // Now that we have updated the state or the finite burn, let's propagate until the achievement epoch.
        let xf = if finite_burn_target {
            info!("{}", mnvr);
            let mut prop = self.prop.clone();
            let prop_opts = prop.opts;
<<<<<<< HEAD
            let pre_mnvr = prop.with(xi).until_epoch(mnvr.start).unwrap();
            prop.dynamics = prop.dynamics.with_ctrl(Arc::new(mnvr));
            prop.set_max_step(mnvr.duration());
=======
            let pre_mnvr = prop.with(cur_xi).until_epoch(mnvr.start).unwrap();
            prop.dynamics = prop.dynamics.with_guidance_law_no_decr(Arc::new(mnvr));
            prop.set_max_step(mnvr.end - mnvr.start);
>>>>>>> 0c4b94df
            let post_mnvr = prop
                .with(pre_mnvr.with_guidance_mode(GuidanceMode::Thrust))
                .until_epoch(mnvr.end)
                .unwrap();
            // Reset the propagator options to their previous configuration
            prop.opts = prop_opts;
            // And propagate until the achievement epoch
            prop.with(post_mnvr)
                .until_epoch(self.achievement_epoch)
                .unwrap()
                .orbit
        } else {
            self.prop
                .with(xi)
                .until_epoch(self.achievement_epoch)
                .unwrap()
                .orbit
        };

        let xf_dual_obj_frame = match &self.objective_frame {
            Some((frame, cosm)) => {
                let orbit_obj_frame = cosm.frame_chg(&xf, *frame);
                OrbitDual::from(orbit_obj_frame)
            }
            None => OrbitDual::from(xf),
        };

        // Build the logging information
        let max_obj_val = self
            .objectives
            .iter()
            .map(|obj| {
                (obj.desired_value.abs().ceil() as i32
                    * 10_i32.pow(obj.tolerance.abs().log10().ceil() as u32)) as i32
            })
            .max()
            .unwrap();

        let max_obj_tol = self
            .objectives
            .iter()
            .map(|obj| obj.tolerance.log10().abs().ceil() as usize)
            .max()
            .unwrap();

        let width = f64::from(max_obj_val).log10() as usize + 2 + max_obj_tol;

        // Build the error vector
        let mut residuals = SVector::<f64, O>::zeros();
        let mut converged = true;

        // Build debugging information
        let mut objmsg = Vec::with_capacity(self.objectives.len());

        // The Jacobian includes the sensitivity of each objective with respect to each variable for the whole trajectory.
        // As such, it includes the STM of that variable for the whole propagation arc.
        // let mut jac = DMatrix::from_element(self.objectives.len(), self.variables.len(), 0.0);

        for (i, obj) in self.objectives.iter().enumerate() {
            let partial = if obj.parameter.is_b_plane() {
                let b_plane = BPlane::from_dual(xf_dual_obj_frame).unwrap();
                match obj.parameter {
                    StateParameter::BdotR => b_plane.b_r,
                    StateParameter::BdotT => b_plane.b_t,
                    StateParameter::BLTOF => b_plane.ltof_s,
                    _ => unreachable!(),
                }
            } else {
                xf_dual_obj_frame.partial_for(&obj.parameter).unwrap()
            };

            let achieved = partial.real();

            let (ok, param_err) = obj.assess_raw(achieved);
            if !ok {
                converged = false;
            }
            self.residuals[i] = param_err;

            objmsg.push(format!(
                "\t{:?}: achieved = {:>width$.prec$}\t desired = {:>width$.prec$}\t scaled error = {:>width$.prec$}",
                obj.parameter,
                achieved,
                obj.desired_value,
                param_err, width=width, prec=max_obj_tol
            ));

            let mut pert_calc: Vec<_> = self
                .variables
                .iter()
                .enumerate()
                .map(|(j, var)| (j, var, 0.0_f64))
                .collect();

            pert_calc.par_iter_mut().for_each(|(_, var, jac_val)| {
                let mut this_xi = xi;

                let mut this_prop = self.prop.clone();
                let mut this_mnvr = mnvr;

                if var.component.is_finite_burn() {
                    // Modify the burn itself
                    let pert = var.perturbation;
                    // Modify the maneuver, but do not change the epochs of the maneuver unless the change is greater than one millisecond
                    match var.component {
                        Vary::Duration => {
                            if pert.abs() > 1e-3 {
                                this_mnvr.end = mnvr.start + pert.seconds()
                            }
                        }
                        Vary::EndEpoch => {
                            if pert.abs() > 1e-3 {
                                this_mnvr.end = mnvr.end + pert.seconds()
                            }
                        }
                        Vary::StartEpoch => {
                            if pert.abs() > 1e-3 {
                                this_mnvr.start = mnvr.start + pert.seconds()
                            }
                        }
                        Vary::MnvrAlpha | Vary::MnvrAlphaDot | Vary::MnvrAlphaDDot => {
                            this_mnvr.alpha_inplane_radians = mnvr
                                .alpha_inplane_radians
                                .add_val_in_order(pert, var.component.vec_index())
                                .unwrap();
                        }
                        Vary::MnvrDelta | Vary::MnvrDeltaDot | Vary::MnvrDeltaDDot => {
                            this_mnvr.delta_outofplane_radians = mnvr
                                .delta_outofplane_radians
                                .add_val_in_order(pert, var.component.vec_index())
                                .unwrap();
                        }
                        Vary::ThrustX | Vary::ThrustY | Vary::ThrustZ => {
                            let mut vector = this_mnvr.vector(self.correction_epoch);
                            vector[var.component.vec_index()] += pert;
                            this_mnvr.set_direction(vector).unwrap();
                        }
                        Vary::ThrustLevel => {
                            this_mnvr.thrust_lvl += pert;
                        }
                        _ => unreachable!(),
                    }
                } else {
                    let mut state_correction = Vector6::<f64>::zeros();
                    state_correction[var.component.vec_index()] += var.perturbation;
                    // Now, let's apply the correction to the initial state
                    if let Some(frame) = self.correction_frame {
                        // The following will error if the frame is not local
                        let dcm_vnc2inertial = this_xi.orbit.dcm_from_traj_frame(frame).unwrap();
                        let velocity_correction =
                            dcm_vnc2inertial * state_correction.fixed_rows::<3>(3);
                        this_xi.orbit.apply_dv(velocity_correction);
                    } else {
                        this_xi = xi + state_correction;
                    }
                }

                let this_xf = if finite_burn_target {
                    // Propagate normally until start of maneuver
                    let pre_mnvr = this_prop
                        .with(this_xi)
                        .until_epoch(this_mnvr.start)
                        .unwrap();
                    // Add this maneuver to the dynamics, make sure that we don't over-step this maneuver
                    let prop_opts = this_prop.opts;
                    this_prop.set_max_step(this_mnvr.duration());
                    this_prop.dynamics = this_prop.dynamics.with_guidance_law(Arc::new(this_mnvr));
                    let post_mnvr = this_prop
                        .with(pre_mnvr.with_guidance_mode(GuidanceMode::Thrust))
                        .until_epoch(this_mnvr.end)
                        .unwrap();
                    // Reset the propagator options to their previous configuration
                    this_prop.opts = prop_opts;
                    // And propagate until the achievement epoch
                    this_prop
                        .with(post_mnvr)
                        .until_epoch(self.achievement_epoch)
                        .unwrap()
                        .orbit
                } else {
                    this_prop
                        .with(this_xi)
                        .until_epoch(self.achievement_epoch)
                        .unwrap()
                        .orbit
                };

                let xf_dual_obj_frame = match &self.objective_frame {
                    Some((frame, cosm)) => {
                        let orbit_obj_frame = cosm.frame_chg(&this_xf, *frame);
                        OrbitDual::from(orbit_obj_frame)
                    }
                    None => OrbitDual::from(this_xf),
                };

                let partial = if obj.parameter.is_b_plane() {
                    let b_plane = BPlane::from_dual(xf_dual_obj_frame).unwrap();
                    match obj.parameter {
                        StateParameter::BdotR => b_plane.b_r,
                        StateParameter::BdotT => b_plane.b_t,
                        StateParameter::BLTOF => b_plane.ltof_s,
                        _ => unreachable!(),
                    }
                } else {
                    xf_dual_obj_frame.partial_for(&obj.parameter).unwrap()
                };

                let this_achieved = partial.real();
                *jac_val = (this_achieved - achieved) / var.perturbation;
            });

            for (j, _, jac_val) in &pert_calc {
                self.jacobian[(i, *j)] = *jac_val;
            }
        }

        // println!("resid: {}", self.residuals);
        for obj in &objmsg {
            info!("{}", obj);
        }
        dbg!(converged);
    }

    fn params(&self) -> SVector<f64, V> {
        self.control
    }

    fn residuals(&self) -> Option<SVector<f64, O>> {
        Some(self.residuals)
    }

    fn jacobian(&self) -> Option<SMatrix<f64, O, V>> {
        Some(self.jacobian)
        // Some(pseudo_inverse!(self.jacobian).unwrap())
    }
}

impl<'a, E: ErrorCtrl, const V: usize, const O: usize> Optimizer<'a, E, V, O>
where
    Const<V>: ToTypenum,
    Const<O>: ToTypenum,
    Const<O>: DimMin<Const<V>, Output = Const<V>> + DimMax<Const<V>, Output = Const<V>>,
{
    /// Differential correction using finite differencing
    #[allow(clippy::comparison_chain)]
    pub fn minimize(
        &self,
        initial_state: Spacecraft,
        correction_epoch: Epoch,
        achievement_epoch: Epoch,
        initial_control: SVector<f64, V>,
    ) -> Result<(), NyxError> {
        let mut instance = OptimizerInstance {
            prop: &self.prop.clone(),
            objectives: self.objectives,
            objective_frame: self.objective_frame.clone(),
            variables: self.variables,
            correction_frame: self.correction_frame,
            spacecraft: initial_state,
            achievement_epoch,
            correction_epoch,
            control: initial_control,
            // residuals: self.residuals.clone(),
            // TODO: Need a `step` function to compute the residuals without any correction.
            residuals: SVector::zeros(),
            jacobian: SMatrix::zeros(),
        };

        instance.set_params(&initial_control);
        println!("Init ctrl : {}", instance.control);
        println!("Init resid: {}", instance.residuals);

        let (result, report) = LevenbergMarquardt::new()
            .with_patience(50)
            .minimize(instance);

        println!("{:?}", report);

        println!(
            "Result correction: {}\t\t{} km/s",
            result.control,
            result.control.norm()
        );

        Ok(())
    }
}<|MERGE_RESOLUTION|>--- conflicted
+++ resolved
@@ -19,10 +19,6 @@
 extern crate levenberg_marquardt;
 
 use super::optimizer::Optimizer;
-<<<<<<< HEAD
-=======
-// use super::solution::TargeterSolution;
->>>>>>> 0c4b94df
 use crate::dynamics::guidance::Mnvr;
 use crate::errors::TargetingError;
 use crate::linalg::{storage::Owned, Const, SMatrix, SVector, Vector6};
@@ -35,10 +31,6 @@
 use crate::propagators::error_ctrl::ErrorCtrl;
 use hifitime::TimeUnitHelper;
 use levenberg_marquardt::{LeastSquaresProblem, LevenbergMarquardt};
-<<<<<<< HEAD
-=======
-// use std::time::Instant;
->>>>>>> 0c4b94df
 
 /// N: number of variables; M: number of objectives
 pub struct OptimizerInstance<'a, E: ErrorCtrl, const N: usize, const M: usize>
@@ -118,7 +110,6 @@
                 finite_burn_target = true;
                 // Modify the maneuver, but do not change the epochs of the maneuver unless the change is greater than one millisecond
                 match var.component {
-<<<<<<< HEAD
                     Vary::Duration => {
                         if corr.abs() > 1e-3 {
                             // Check that we are within the bounds
@@ -148,11 +139,6 @@
                             mnvr.start = mnvr.start + corr.seconds()
                         }
                     }
-=======
-                    Vary::Duration => mnvr.end = mnvr.start + attempted_control[i].seconds(),
-                    Vary::EndEpoch => mnvr.end += attempted_control[i].seconds(),
-                    Vary::StartEpoch => mnvr.start += attempted_control[i].seconds(),
->>>>>>> 0c4b94df
                     Vary::MnvrAlpha | Vary::MnvrAlphaDot | Vary::MnvrAlphaDDot => {
                         mnvr.alpha_inplane_radians = mnvr
                             .alpha_inplane_radians
@@ -166,16 +152,9 @@
                             .unwrap();
                     }
                     Vary::ThrustX | Vary::ThrustY | Vary::ThrustZ => {
-<<<<<<< HEAD
                         let mut vector = mnvr.direction();
                         vector[var.component.vec_index()] += corr;
                         var.ensure_bounds(&mut vector[var.component.vec_index()]);
-                        mnvr.set_direction(vector);
-=======
-                        let mut vector = mnvr.vector(mnvr.start);
-                        vector[var.component.vec_index()] = attempted_control[i];
-                        mnvr.set_direction(vector).unwrap();
->>>>>>> 0c4b94df
                     }
                     Vary::ThrustRateX | Vary::ThrustRateY | Vary::ThrustRateZ => {
                         let mut vector = mnvr.rate();
@@ -211,7 +190,7 @@
             let mut prop = self.prop.clone();
             let prop_opts = prop.opts;
             let pre_mnvr = prop.with(xi).until_epoch(mnvr.start)?;
-            prop.dynamics = prop.dynamics.with_ctrl(Arc::new(mnvr));
+            prop.dynamics = prop.dynamics.with_guidance_law(Arc::new(mnvr));
             prop.set_max_step(mnvr.duration());
             let post_mnvr = prop
                 .with(pre_mnvr.with_guidance_mode(GuidanceMode::Thrust))
@@ -428,15 +407,9 @@
             info!("{}", mnvr);
             let mut prop = self.prop.clone();
             let prop_opts = prop.opts;
-<<<<<<< HEAD
             let pre_mnvr = prop.with(xi).until_epoch(mnvr.start).unwrap();
-            prop.dynamics = prop.dynamics.with_ctrl(Arc::new(mnvr));
+            prop.dynamics = prop.dynamics.with_guidance_law(Arc::new(mnvr));
             prop.set_max_step(mnvr.duration());
-=======
-            let pre_mnvr = prop.with(cur_xi).until_epoch(mnvr.start).unwrap();
-            prop.dynamics = prop.dynamics.with_guidance_law_no_decr(Arc::new(mnvr));
-            prop.set_max_step(mnvr.end - mnvr.start);
->>>>>>> 0c4b94df
             let post_mnvr = prop
                 .with(pre_mnvr.with_guidance_mode(GuidanceMode::Thrust))
                 .until_epoch(mnvr.end)
