/*
    Nyx, blazing fast astrodynamics
    Copyright (C) 2021 Christopher Rabotin <christopher.rabotin@gmail.com>

    This program is free software: you can redistribute it and/or modify
    it under the terms of the GNU Affero General Public License as published
    by the Free Software Foundation, either version 3 of the License, or
    (at your option) any later version.

    This program is distributed in the hope that it will be useful,
    but WITHOUT ANY WARRANTY; without even the implied warranty of
    MERCHANTABILITY or FITNESS FOR A PARTICULAR PURPOSE.  See the
    GNU Affero General Public License for more details.

    You should have received a copy of the GNU Affero General Public License
    along with this program.  If not, see <https://www.gnu.org/licenses/>.
*/

use hifitime::TimeUnitHelper;

use crate::dynamics::guidance::Mnvr;
use crate::linalg::SVector;
use crate::md::objective::Objective;
use crate::md::ui::*;
pub use crate::md::{Variable, Vary};
use crate::polyfit::CommonPolynomial;
use std::fmt;
use std::time::Duration;

/// Defines a targeter solution
#[derive(Clone, Debug)]
pub struct TargeterSolution<const V: usize, const O: usize> {
    /// The corrected spacecraft state at the correction epoch
    pub corrected_state: Spacecraft,
    /// The state at which the objectives are achieved
    pub achieved_state: Spacecraft,
    /// The correction vector applied
    pub correction: SVector<f64, V>,
    /// The kind of correction (position or velocity)
    pub variables: [Variable; V],
    /// The errors achieved
    pub achieved_errors: SVector<f64, O>,
    /// The objectives set in the targeter
    pub achieved_objectives: [Objective; O],
    /// The number of iterations required
    pub iterations: usize,
    /// Computation duration
    pub computation_dur: Duration,
}

impl<const V: usize, const O: usize> TargeterSolution<V, O> {
    /// Returns whether this solution is a finite burn solution or not
    pub fn is_finite_burn(&self) -> bool {
        for var in &self.variables {
            if var.component.is_finite_burn() {
                return true;
            }
        }
        false
    }

    /// Returns a maneuver if targeter solution was a finite burn maneuver
    pub fn to_mnvr(&self) -> Result<Mnvr, NyxError> {
        if !self.is_finite_burn() {
            Err(NyxError::CustomError(
                "Not a finite burn solution".to_string(),
            ))
        } else {
            let correction_epoch = self.corrected_state.epoch();
            let achievement_epoch = self.achieved_state.epoch();
            let mut mnvr = Mnvr {
                start: correction_epoch,
                end: achievement_epoch,
                thrust_lvl: 1.0,
                alpha_inplane_radians: CommonPolynomial::Quadratic(0.0, 0.0, 0.0),
                delta_outofplane_radians: CommonPolynomial::Quadratic(0.0, 0.0, 0.0),
                frame: Frame::RCN,
            };

            for (i, var) in self.variables.iter().enumerate() {
                let corr = self.correction[i];

                // Modify the maneuver, but do not change the epochs of the maneuver unless the change is greater than one millisecond
                match var.component {
                    Vary::Duration => {
                        if corr.abs() > 1e-3 {
                            // Check that we are within the bounds
                            let init_duration_s =
                                (correction_epoch - achievement_epoch).in_seconds();
                            let acceptable_corr = var.apply_bounds(init_duration_s).seconds();
                            mnvr.end = mnvr.start + acceptable_corr;
                        }
                    }
                    Vary::EndEpoch => {
                        if corr.abs() > 1e-3 {
                            // Check that we are within the bounds
                            let total_end_corr =
                                (mnvr.end + corr.seconds() - achievement_epoch).in_seconds();
                            let acceptable_corr = var.apply_bounds(total_end_corr).seconds();
<<<<<<< HEAD
                            mnvr.end = mnvr.end + acceptable_corr;
=======
                            mnvr.end += acceptable_corr;
>>>>>>> 0c4b94df
                        }
                    }
                    Vary::StartEpoch => {
                        if corr.abs() > 1e-3 {
                            // Check that we are within the bounds
                            let total_start_corr =
                                (mnvr.start + corr.seconds() - correction_epoch).in_seconds();
                            let acceptable_corr = var.apply_bounds(total_start_corr).seconds();
<<<<<<< HEAD
                            mnvr.end = mnvr.end + acceptable_corr;

                            mnvr.start = mnvr.start + corr.seconds()
=======
                            mnvr.end += acceptable_corr;

                            mnvr.start += corr.seconds()
>>>>>>> 0c4b94df
                        }
                    }
                    Vary::MnvrAlpha | Vary::MnvrAlphaDot | Vary::MnvrAlphaDDot => {
                        mnvr.alpha_inplane_radians = mnvr
                            .alpha_inplane_radians
                            .add_val_in_order(corr, var.component.vec_index())
                            .unwrap();
                    }
                    Vary::MnvrDelta | Vary::MnvrDeltaDot | Vary::MnvrDeltaDDot => {
                        mnvr.delta_outofplane_radians = mnvr
                            .delta_outofplane_radians
                            .add_val_in_order(corr, var.component.vec_index())
                            .unwrap();
                    }
                    Vary::ThrustX | Vary::ThrustY | Vary::ThrustZ => {
                        let mut vector = mnvr.direction();
                        vector[var.component.vec_index()] += corr;
                        var.ensure_bounds(&mut vector[var.component.vec_index()]);
                        mnvr.set_direction(vector)?;
                    }
                    Vary::ThrustRateX | Vary::ThrustRateY | Vary::ThrustRateZ => {
                        let mut vector = mnvr.rate();
                        let idx = (var.component.vec_index() - 1) % 3;
                        vector[idx] += corr;
                        var.ensure_bounds(&mut vector[idx]);
                        mnvr.set_rate(vector)?;
                    }
                    Vary::ThrustAccelX | Vary::ThrustAccelY | Vary::ThrustAccelZ => {
                        let mut vector = mnvr.accel();
                        let idx = (var.component.vec_index() - 1) % 3;
                        vector[idx] += corr;
                        var.ensure_bounds(&mut vector[idx]);
                        mnvr.set_accel(vector)?;
                    }
                    Vary::ThrustLevel => {
<<<<<<< HEAD
                        mnvr.thrust_lvl -= corr;
=======
                        mnvr.thrust_lvl += corr;
>>>>>>> 0c4b94df
                        var.ensure_bounds(&mut mnvr.thrust_lvl);
                    }
                    _ => unreachable!(),
                }
            }

            Ok(mnvr)
        }
    }
}

impl<const V: usize, const O: usize> fmt::Display for TargeterSolution<V, O> {
    fn fmt(&self, f: &mut fmt::Formatter) -> fmt::Result {
        let mut objmsg = String::from("");
        for (i, obj) in self.achieved_objectives.iter().enumerate() {
            objmsg.push_str(&format!(
                "\n\t\t{:?} = {:.3} (wanted {:.3} ± {:.1e})",
                obj.parameter,
                obj.desired_value + self.achieved_errors[i],
                obj.desired_value,
                obj.tolerance
            ));
        }

        let mut corrmsg = format!(
            "Correction @ {}:",
            self.corrected_state.epoch().as_gregorian_utc_str()
        );
        let mut is_only_position = true;
        let mut is_only_velocity = true;
        for (i, var) in self.variables.iter().enumerate() {
            let unit = match var.component {
                Vary::PositionX | Vary::PositionY | Vary::PositionZ => {
                    is_only_velocity = false;
                    "m"
                }
                Vary::VelocityX | Vary::VelocityY | Vary::VelocityZ => {
                    is_only_position = false;
                    "m/s"
                }
                _ => {
                    is_only_position = false;
                    is_only_velocity = false;
                    ""
                }
            };
            corrmsg.push_str(&format!(
                "\n\t\t{:?} = {:.3} {}",
                var.component, self.correction[i], unit
            ));
        }

        if is_only_position {
            corrmsg.push_str(&format!(
                "\n\t\t|Δr| = {:.3} m",
                self.correction.norm() * 1e3
            ));
        } else if is_only_velocity {
            corrmsg.push_str(&format!(
                "\n\t\t|Δv| = {:.3} m/s",
                self.correction.norm() * 1e3
            ));
        } else if self.is_finite_burn() {
            let mnvr = self.to_mnvr().unwrap();
            corrmsg.push_str(&format!("\n\t\t{}\n", mnvr));
        }

        writeln!(
            f,
            "Targeter solution correcting {:?} (converged in {:.3} seconds, {} iterations):\n\t{}\n\tAchieved @ {}:{}\n\tCorrected state:\n\t\t{}\n\t\t{:x}\n\tAchieved state:\n\t\t{}\n\t\t{:x}",
            self.variables.iter().map(|v| format!("{:?}", v.component)).collect::<Vec<String>>(),
            self.computation_dur.as_secs_f64(), self.iterations, corrmsg, self.achieved_state.epoch().as_gregorian_utc_str(), objmsg, self.corrected_state, self.corrected_state, self.achieved_state, self.achieved_state
        )
    }
}<|MERGE_RESOLUTION|>--- conflicted
+++ resolved
@@ -97,11 +97,7 @@
                             let total_end_corr =
                                 (mnvr.end + corr.seconds() - achievement_epoch).in_seconds();
                             let acceptable_corr = var.apply_bounds(total_end_corr).seconds();
-<<<<<<< HEAD
-                            mnvr.end = mnvr.end + acceptable_corr;
-=======
                             mnvr.end += acceptable_corr;
->>>>>>> 0c4b94df
                         }
                     }
                     Vary::StartEpoch => {
@@ -110,15 +106,9 @@
                             let total_start_corr =
                                 (mnvr.start + corr.seconds() - correction_epoch).in_seconds();
                             let acceptable_corr = var.apply_bounds(total_start_corr).seconds();
-<<<<<<< HEAD
-                            mnvr.end = mnvr.end + acceptable_corr;
-
-                            mnvr.start = mnvr.start + corr.seconds()
-=======
                             mnvr.end += acceptable_corr;
 
                             mnvr.start += corr.seconds()
->>>>>>> 0c4b94df
                         }
                     }
                     Vary::MnvrAlpha | Vary::MnvrAlphaDot | Vary::MnvrAlphaDDot => {
@@ -154,11 +144,7 @@
                         mnvr.set_accel(vector)?;
                     }
                     Vary::ThrustLevel => {
-<<<<<<< HEAD
-                        mnvr.thrust_lvl -= corr;
-=======
                         mnvr.thrust_lvl += corr;
->>>>>>> 0c4b94df
                         var.ensure_bounds(&mut mnvr.thrust_lvl);
                     }
                     _ => unreachable!(),
