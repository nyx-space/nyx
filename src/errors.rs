/*
    Nyx, blazing fast astrodynamics
    Copyright (C) 2021 Christopher Rabotin <christopher.rabotin@gmail.com>

    This program is free software: you can redistribute it and/or modify
    it under the terms of the GNU Affero General Public License as published
    by the Free Software Foundation, either version 3 of the License, or
    (at your option) any later version.

    This program is distributed in the hope that it will be useful,
    but WITHOUT ANY WARRANTY; without even the implied warranty of
    MERCHANTABILITY or FITNESS FOR A PARTICULAR PURPOSE.  See the
    GNU Affero General Public License for more details.

    You should have received a copy of the GNU Affero General Public License
    along with this program.  If not, see <https://www.gnu.org/licenses/>.
*/

use crate::md::trajectory::TrajError;
pub use crate::md::TargetingError;
pub use crate::time::Errors as TimeErrors;
use crate::Spacecraft;
use std::convert::From;
use std::error::Error;
use std::fmt;

#[derive(Clone, PartialEq, Debug)]
pub enum NyxError {
    /// STM is singular, check the automatic differentiation function and file a bug
    SingularStateTransitionMatrix,
    /// Fuel exhausted error, try running without fuel depletion, and then adding it.
    /// Parameter is the state at which the fuel has exhaused
    FuelExhausted(Box<Spacecraft>),
    /// Propagation event not triggered withinin the max propagation time
    ConditionNeverTriggered,
    /// Propagation event not hit enough times (requested, found).
    UnsufficientTriggers(usize, usize),
    /// Maximum iterations reached, value corresponds to the number of iterations used
    MaxIterReached(String),
    /// Event not in braket
    EventNotInEpochBraket(String, String),
    /// The operation was expecting the state to have an STM, but it isn't present.
    StateTransitionMatrixUnset,
    /// The sensitivity matrix was not updated prior to requesting a filter measurement update
    SensitivityNotUpdated,
    /// Kalman gain is singular, file a bug if this is encountered
    SingularKalmanGain,
    /// Covariance is singular
    SingularCovarianceMatrix,
    /// Jacobian of some optimization problem is singular
    SingularJacobian,
    TargetsTooClose,
    LambertNotReasonablePhi,
    LambertMultiRevNotSupported,
    /// Returns this error if the partials for this model are not defined, thereby preventing the computation of the STM
    PartialsUndefined,
    /// Returned if the requested state parameter cannot be used in this function
    StateParameterUnavailable,
    LoadingError(String),
    FileUnreadable(String),
    ObjectNotFound(String),
    NoInterpolationData(String),
    InvalidInterpolationData(String),
    NoStateData(String),
    DisjointFrameOrientations(String, String),
    /// When there is a controller but there isn't any thruster available
    CtrlExistsButNoThrusterAvail,
    /// The control vector returned by a controller must be a unit vector. Use the throttle() function to specify the amount.
    CtrlNotAUnitVector(f64),
    /// The control throttle range must be between 0.0 and 1.0 (both included) as it represents a percentage.
    CtrlThrottleRangeErr(f64),
    /// Happens when trying to modify a polynomial's (error)-th error but the polynomial has less orders than that
    PolynomialOrderError(usize),
    /// An objective based analysis or control was attempted, but no objective was defined.
    NoObjectiveDefined,
    /// Error when exporting data
    ExportError(String),
    /// This computation requires the orbit to be hyperbolic
    NotHyperbolic(String),
    /// Raised if a differential corrector is not decreasing the error
    CorrectionIneffective(String),
    /// When there is an error during a Monte Carlo or in the conditions starting a Monte Carlo run
    MonteCarlo(String),
    /// Returned if CCSDS encountered an error
    CCSDS(String),
    /// Returned if the targeter for `node_no` has failed
    MultipleShootingTargeter(usize, Box<NyxError>),
    /// Some custom error for new dynamics
    CustomError(String),
    /// Hifitime errors that rose upward
    TimeError(TimeErrors),
    Targeter(TargetingError),
    /// Trajectory related errors that rose upward
    Trajectory(TrajError),
    /// Some math domain error, e.g. the arcsin of a number that isn't within [-1; 1]
    MathDomain(String),
<<<<<<< HEAD
=======
    /// A guidance law is incorrectly configured
    GuidanceConfigError(String),
>>>>>>> 0c4b94df
}

impl fmt::Display for NyxError {
    // Prints the Keplerian orbital elements with units
    fn fmt(&self, f: &mut fmt::Formatter) -> fmt::Result {
        match self {
            Self::SensitivityNotUpdated => write!(
                f,
                "The measurement matrix H_tilde was not updated prior to measurement update"
            ),
            Self::SingularKalmanGain => write!(
                f,
                "Gain could not be computed because H*P_bar*H + R is singular"
            ),
            Self::SingularStateTransitionMatrix => write!(
                f,
                "STM is singular, propagation or smoothing cannot proceed"
            ),
            Self::SingularCovarianceMatrix => {
                write!(f, "Covariance is singular, smoothing cannot proceed")
            }
            Self::FuelExhausted(sc) => write!(
                f,
                "Spacecraft fuel exhausted, disable fuel depletion and place maneuvers\n{}",
                sc
            ),
            Self::ConditionNeverTriggered => write!(
                f,
                "Try increasing the search space, i.e. increase the maximum propagation time"
            ),
            Self::TargetsTooClose => write!(f, "Lambert too close: Δν ~=0 and A ~=0"),
            Self::LambertMultiRevNotSupported => {
                write!(f, "Use the Izzo algorithm for multi-rev transfers")
            }
            Self::LambertNotReasonablePhi => {
                write!(f, "No reasonable phi found to connect both radii")
            }
            Self::MultipleShootingTargeter(n, e) => {
                write!(f, "Multiple shooting failed on node {} with {}", n, e)
            }
            Self::MaxIterReached(e) => {
                write!(f, "MaxIterReached: {}", e)
            }
            _ => write!(f, "{:?}", self),
        }
    }
}

impl Error for NyxError {}

impl From<TimeErrors> for NyxError {
    fn from(e: TimeErrors) -> Self {
        NyxError::TimeError(e)
    }
}

impl From<TrajError> for NyxError {
    fn from(e: TrajError) -> Self {
        NyxError::Trajectory(e)
    }
}<|MERGE_RESOLUTION|>--- conflicted
+++ resolved
@@ -94,11 +94,8 @@
     Trajectory(TrajError),
     /// Some math domain error, e.g. the arcsin of a number that isn't within [-1; 1]
     MathDomain(String),
-<<<<<<< HEAD
-=======
     /// A guidance law is incorrectly configured
     GuidanceConfigError(String),
->>>>>>> 0c4b94df
 }
 
 impl fmt::Display for NyxError {
