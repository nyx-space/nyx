--- conflicted
+++ resolved
@@ -17,10 +17,7 @@
 */
 
 use crate::md::trajectory::TrajError;
-<<<<<<< HEAD
-=======
 pub use crate::md::TargetingError;
->>>>>>> f68d354e
 pub use crate::time::Errors as TimeErrors;
 use crate::Spacecraft;
 use std::convert::From;
@@ -92,11 +89,8 @@
     CustomError(String),
     /// Hifitime errors that rose upward
     TimeError(TimeErrors),
-<<<<<<< HEAD
+    Targeter(TargetingError),
     /// Trajectory related errors that rose upward
-=======
-    Targeter(TargetingError),
->>>>>>> f68d354e
     Trajectory(TrajError),
 }
 
