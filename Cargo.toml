[package]
name = "nyx-space"
build = "build.rs"
version = "2.0.0-alpha"
edition = "2021"
authors = ["Christopher Rabotin <christopher.rabotin@gmail.com>"]
description = "A high-fidelity space mission toolkit, with orbit propagation, estimation and some systems engineering"
homepage = "https://nyxspace.com"
documentation = "https://docs.rs/nyx-space/"
repository = "https://gitlab.com/nyx-space/nyx"
keywords = ["space", "mission", "design", "orbit", "estimation"]
categories = ["science", "simulation", "aerospace", "science::robotics"]
readme = "README.md"
license = "AGPL-3.0-or-later"
exclude = ["tests/GMAT_scripts/*", "examples", "data/*.gz", "data/*.png", "data/od_plots/", "rustfmt.toml", "de438s.xb", "Pipfile*", ".vscode/launch.json", "*.kst", "docs/*", "*.bsp", "data/tests/*"]

[badges]
maintenance = { status = "actively-developed" }
gitlab = { repository = "nyx-space/nyx", branch = "master" }

[dependencies]
nalgebra = "=0.32"
log = "0.4"
hifitime = { version = "3.8.0", features = ["std"] }
flate2 = { version = "1.0", features = ["rust_backend"], default-features = false }
serde = "1.0"
serde_derive = "1.0"
csv = "1"
hyperdual = "=1.2.0"
bytes = "1.0"
prost = "0.11"
prost-derive = "0.11"
rand = "0.8"
rand_distr = "0.4"
meval = "0.2"
rust-embed = "6"
toml = "0.7"
regex = "1.5"
rayon = "1.6"
lazy_static = "1.4.0"
approx = "0.5"
rand_pcg = "0.3"
pyo3 = {version = "0.17.3", optional = true, features = ["extension-module"]}
pyo3-log = {version = "0.8.1", optional = true}
numpy = {version = "0.17", optional = true}
indicatif = {version = "0.17", features = ["rayon"]}
rstats = "1.2.50"
thiserror = "1.0"
<<<<<<< HEAD
parquet = {version = "39.0.0", default-features = false, features = ["arrow"]}
arrow = "39.0.0"
shadow-rs = {version = "0.21.0", default-features = false}
=======
parquet = "40.0.0"
arrow = "40.0.0"
shadow-rs = "0.21.0"
>>>>>>> a53dfeff
serde_yaml = "0.9.21"
whoami = "1.3.0"
either = {version = "1.8.1", features = ["serde"]}
num = "0.4.0"
enum-iterator = "1.4.0"

[dev-dependencies]
polars = {version = "0.29.0", features = ["parquet"]}
rstest = "0.17.0"
<<<<<<< HEAD
getrandom = {version = "0.2", features = ["js"]}
=======
pretty_env_logger = "0.5"
>>>>>>> a53dfeff

[build-dependencies]
shadow-rs = "0.21.0"

[features]
default = []
python = ["pyo3", "pyo3-log", "hifitime/python", "numpy"]

[lib]
crate-type = ["cdylib", "rlib"]
name = "nyx_space"<|MERGE_RESOLUTION|>--- conflicted
+++ resolved
@@ -46,32 +46,22 @@
 indicatif = {version = "0.17", features = ["rayon"]}
 rstats = "1.2.50"
 thiserror = "1.0"
-<<<<<<< HEAD
-parquet = {version = "39.0.0", default-features = false, features = ["arrow"]}
-arrow = "39.0.0"
-shadow-rs = {version = "0.21.0", default-features = false}
-=======
-parquet = "40.0.0"
+parquet = {version = "40.0.0", default-features = false, features = ["arrow"]}
 arrow = "40.0.0"
-shadow-rs = "0.21.0"
->>>>>>> a53dfeff
 serde_yaml = "0.9.21"
 whoami = "1.3.0"
 either = {version = "1.8.1", features = ["serde"]}
 num = "0.4.0"
 enum-iterator = "1.4.0"
+getrandom = {version = "0.2", features = ["js"]}
 
 [dev-dependencies]
 polars = {version = "0.29.0", features = ["parquet"]}
 rstest = "0.17.0"
-<<<<<<< HEAD
-getrandom = {version = "0.2", features = ["js"]}
-=======
 pretty_env_logger = "0.5"
->>>>>>> a53dfeff
 
 [build-dependencies]
-shadow-rs = "0.21.0"
+shadow-rs = {version = "0.21.0", default-features = false}
 
 [features]
 default = []
