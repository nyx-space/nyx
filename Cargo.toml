--- conflicted
+++ resolved
@@ -65,13 +65,8 @@
     "arrow",
     "zstd",
 ] }
-<<<<<<< HEAD
 arrow = "53.0.0"
-shadow-rs = { version = "0.33.0", default-features = false }
-=======
-arrow = "52.0.0"
 shadow-rs = { version = "0.35.0", default-features = false }
->>>>>>> a1bbfec0
 serde_yaml = "0.9.21"
 whoami = "1.3.0"
 either = { version = "1.8.1", features = ["serde"] }
